const express = require("express")
const mongoose = require("mongoose")
const cors = require("cors")
const helmet = require("helmet")
const compression = require("compression")
const morgan = require("morgan")
const { limiter, authLimiter } = require("./src/middleware/rateLimiter")
require("dotenv").config()

<<<<<<< HEAD
const { errorHandler } = require("./src/middleware/errorHandler")
const authRoutes = require("./src/routes/auth")
const userRoutes = require("./src/routes/users")

// ==========================
// App Initialization
// ==========================
const app = express()
const PORT = process.env.PORT || 3000
=======
// Import middleware
const { security, cors, rateLimiter, errorHandler } = require('./src/middleware');

// Apply security middleware
app.use(security);

// Apply CORS
app.use(cors);

// Apply general rate limiting globally
app.use(rateLimiter.generalLimiter);

// Parse JSON and urlencoded bodies
app.use(express.json());
app.use(express.urlencoded({ extended: true }));

// Example: Apply stricter rate limiting to auth routes
app.use('/auth', rateLimiter.authLimiter);

// Basic route
app.get("/", (req, res) => {
  res.json({ message: "Welcome to your Express.js API!" });
});
>>>>>>> e81df7c9

// ==========================
// Global Middleware
// ==========================
app.use(helmet())
app.use(compression())

<<<<<<< HEAD
// ==========================
// Rate Limiting
// ==========================
app.use(limiter)


// ==========================
// CORS Configuration
// ==========================
app.use(
  cors({
    origin: process.env.FRONTEND_URL || "http://localhost:3000",
    credentials: true,
    methods: ["GET", "POST", "PUT", "DELETE", "PATCH"],
    allowedHeaders: ["Content-Type", "Authorization"],
  })
)

// ==========================
// Body Parsing Middleware
// ==========================
app.use(express.json({ limit: "10mb" }))
app.use(express.urlencoded({ extended: true, limit: "10mb" }))

// ==========================
// HTTP Logging
// ==========================
app.use(morgan("combined"))

// ==========================
// MongoDB Connection
// ==========================
mongoose
  .connect(process.env.MONGODB_URI, {
    useNewUrlParser: true,
    useUnifiedTopology: true,
  })
  .then(() => console.log("Connected to MongoDB"))
  .catch((err) => console.error("MongoDB connection error:", err))


// ==========================
// API Routes
// ==========================
app.use("/api/auth", authLimiter, authRoutes)
app.use("/api/user", userRoutes)

// ==========================
// Health Check Endpoint
// ==========================
app.get("/api/health", (req, res) => {
  res.status(200).json({
    status: "OK",
    timestamp: new Date().toISOString(),
    uptime: process.uptime(),
  })
})

// ==========================
// Error Handlers
// ==========================
app.use(errorHandler)
app.use("*", (req, res) => {
  res.status(404).json({
    success: false,
    message: "Route not found",
  })
})

// ==========================
// Graceful Shutdown
// ==========================
process.on("SIGTERM", () => {
  console.log("SIGTERM received, shutting down gracefully")
  mongoose.connection.close(() => {
    console.log("MongoDB connection closed")
    process.exit(0)
  })
})

// ==========================
// Server Start
// ==========================
=======
// Error handler (should be last)
app.use(errorHandler);

// Start server
>>>>>>> e81df7c9
app.listen(PORT, () => {
  console.log(`Server running on port ${PORT}`)
  console.log(`Environment: ${process.env.NODE_ENV || "development"}`)
})

module.exports = app<|MERGE_RESOLUTION|>--- conflicted
+++ resolved
@@ -1,23 +1,7 @@
-const express = require("express")
-const mongoose = require("mongoose")
-const cors = require("cors")
-const helmet = require("helmet")
-const compression = require("compression")
-const morgan = require("morgan")
-const { limiter, authLimiter } = require("./src/middleware/rateLimiter")
-require("dotenv").config()
+const express = require("express");
+const app = express();
+const PORT = process.env.PORT || 3000;
 
-<<<<<<< HEAD
-const { errorHandler } = require("./src/middleware/errorHandler")
-const authRoutes = require("./src/routes/auth")
-const userRoutes = require("./src/routes/users")
-
-// ==========================
-// App Initialization
-// ==========================
-const app = express()
-const PORT = process.env.PORT || 3000
-=======
 // Import middleware
 const { security, cors, rateLimiter, errorHandler } = require('./src/middleware');
 
@@ -41,104 +25,16 @@
 app.get("/", (req, res) => {
   res.json({ message: "Welcome to your Express.js API!" });
 });
->>>>>>> e81df7c9
 
-// ==========================
-// Global Middleware
-// ==========================
-app.use(helmet())
-app.use(compression())
+// Health check route
+app.get("/health", (req, res) => {
+  res.json({ status: "OK", timestamp: new Date().toISOString() });
+});
 
-<<<<<<< HEAD
-// ==========================
-// Rate Limiting
-// ==========================
-app.use(limiter)
-
-
-// ==========================
-// CORS Configuration
-// ==========================
-app.use(
-  cors({
-    origin: process.env.FRONTEND_URL || "http://localhost:3000",
-    credentials: true,
-    methods: ["GET", "POST", "PUT", "DELETE", "PATCH"],
-    allowedHeaders: ["Content-Type", "Authorization"],
-  })
-)
-
-// ==========================
-// Body Parsing Middleware
-// ==========================
-app.use(express.json({ limit: "10mb" }))
-app.use(express.urlencoded({ extended: true, limit: "10mb" }))
-
-// ==========================
-// HTTP Logging
-// ==========================
-app.use(morgan("combined"))
-
-// ==========================
-// MongoDB Connection
-// ==========================
-mongoose
-  .connect(process.env.MONGODB_URI, {
-    useNewUrlParser: true,
-    useUnifiedTopology: true,
-  })
-  .then(() => console.log("Connected to MongoDB"))
-  .catch((err) => console.error("MongoDB connection error:", err))
-
-
-// ==========================
-// API Routes
-// ==========================
-app.use("/api/auth", authLimiter, authRoutes)
-app.use("/api/user", userRoutes)
-
-// ==========================
-// Health Check Endpoint
-// ==========================
-app.get("/api/health", (req, res) => {
-  res.status(200).json({
-    status: "OK",
-    timestamp: new Date().toISOString(),
-    uptime: process.uptime(),
-  })
-})
-
-// ==========================
-// Error Handlers
-// ==========================
-app.use(errorHandler)
-app.use("*", (req, res) => {
-  res.status(404).json({
-    success: false,
-    message: "Route not found",
-  })
-})
-
-// ==========================
-// Graceful Shutdown
-// ==========================
-process.on("SIGTERM", () => {
-  console.log("SIGTERM received, shutting down gracefully")
-  mongoose.connection.close(() => {
-    console.log("MongoDB connection closed")
-    process.exit(0)
-  })
-})
-
-// ==========================
-// Server Start
-// ==========================
-=======
 // Error handler (should be last)
 app.use(errorHandler);
 
 // Start server
->>>>>>> e81df7c9
 app.listen(PORT, () => {
   console.log(`Server running on port ${PORT}`)
   console.log(`Environment: ${process.env.NODE_ENV || "development"}`)
