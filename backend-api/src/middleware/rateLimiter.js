--- conflicted
+++ resolved
@@ -1,29 +1,3 @@
-<<<<<<< HEAD
-const rateLimit = require("express-rate-limit");
-
-// ===========================
-// rate limiters
-// ===========================
-const limiter = rateLimit({
-  windowMs: 15 * 60 * 1000,
-  max: 100,
-  message: "Too many requests from this IP, please try again later.",
-  standardHeaders: true,
-  legacyHeaders: false,
-});
-
-const authLimiter = rateLimit({
-  windowMs: 15 * 60 * 1000,
-  max: 5,
-  message: "Too many authentication attempts, please try again later.",
-  skipSuccessfulRequests: true,
-});
-
-module.exports = {
-  limiter,
-  authLimiter
-};
-=======
 // Rate limiting middleware
 const rateLimit = require('express-rate-limit');
 
@@ -41,5 +15,4 @@
   message: 'Too many login attempts, please try again later.'
 });
 
-module.exports = { generalLimiter, authLimiter };
->>>>>>> e81df7c9
+module.exports = { generalLimiter, authLimiter };