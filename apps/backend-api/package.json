{
  "name": "backend-api",
  "version": "1.0.0",
  "description": "Express.js backend API",
  "main": "server.js",
  "scripts": {
    "start": "node server.js",
    "dev": "nodemon server.js",
    "test": "jest",
    "test:coverage": "jest --coverage",
    "audit": "npm audit --audit-level=high",
    "scan": "npx retire"
  },
  "keywords": [
    "express",
    "api",
    "backend"
  ],
  "author": "",
  "license": "ISC",
  "dependencies": {
<<<<<<< HEAD
    "connect-redis": "^9.0.0",
    "express": "^4.21.2",
    "express-session": "^1.18.1",
    "redis": "^5.5.6",
=======
    "axios": "^1.7.0",
    "bcryptjs": "^3.0.2",
    "compression": "^1.8.0",
    "cors": "^2.8.5",
    "dotenv": "^17.0.0",
    "express": "^4.18.2",
    "express-rate-limit": "^7.5.1",
    "helmet": "^8.1.0",
    "http-proxy-middleware": "^2.0.6",
>>>>>>> ba4059b4
    "joi": "^17.13.3",
    "jsonwebtoken": "^9.0.2",
    "mongoose": "^8.16.1",
    "morgan": "^1.10.0",
    "nodemailer": "^7.0.3",
    "pino": "^9.7.0",
    "pino-pretty": "^13.0.0",
    "ratelimiter": "^3.4.1",
    "semver": "^7.5.4"
  },
  "devDependencies": {
    "artillery": "^2.0.23",
    "colors": "^1.4.0",
    "jest": "^30.0.3",
    "jest-extended": "^6.0.0",
    "jest-mock-extended": "^4.0.0",
    "mongodb-memory-server": "^10.1.4",
    "nock": "^14.0.5",
    "nodemon": "^3.0.1",
    "nyc": "^17.1.0",
    "sinon": "^21.0.0",
    "supertest": "^7.1.1"
  }
}<|MERGE_RESOLUTION|>--- conflicted
+++ resolved
@@ -19,12 +19,12 @@
   "author": "",
   "license": "ISC",
   "dependencies": {
-<<<<<<< HEAD
+
     "connect-redis": "^9.0.0",
     "express": "^4.21.2",
     "express-session": "^1.18.1",
     "redis": "^5.5.6",
-=======
+
     "axios": "^1.7.0",
     "bcryptjs": "^3.0.2",
     "compression": "^1.8.0",
@@ -34,7 +34,7 @@
     "express-rate-limit": "^7.5.1",
     "helmet": "^8.1.0",
     "http-proxy-middleware": "^2.0.6",
->>>>>>> ba4059b4
+
     "joi": "^17.13.3",
     "jsonwebtoken": "^9.0.2",
     "mongoose": "^8.16.1",
